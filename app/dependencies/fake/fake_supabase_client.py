from pydantic import BaseModel

from .fake_supabase_session import FakeSession
from ..api.supabase_base_class import SupabaseBaseClass

FAKE_USER_ID_TOKEN = "884f507c-f391-4248-91c4-7c25a138633a"

class FakeSupabaseResult(BaseModel):
    data: list

class FakeSupabaseUser(BaseModel):
    user: dict

class FakeSupabaseClient(SupabaseBaseClass):

    FAKE_SESSION_NOTES_ID = "c8d981a1-b751-4d2e-8dd7-c6c873f41f40"
    FAKE_PATIENT_ID = "548a9c31-f5aa-4e42-b247-f43f24e53ef5"
    FAKE_THERAPIST_ID = "97fb3e40-df5b-4ca5-88d4-26d37d49fc8c"

    return_authenticated_session: bool = False
    fake_access_token: str = None
    fake_refresh_token: str = None
    fake_text: str = None
    select_returns_data: bool = False
    session_notes_return_empty_notes_text = False
    session_notes_return_soap_notes = False
    patient_query_returns_preexisting_history = False
    user_authentication_id = None
    invoked_refresh_session: bool = False
    select_default_briefing_has_different_pronouns: bool = False
    session_upload_processing_status: str = None

<<<<<<< HEAD
=======
    def delete_file(self,
                    source_bucket: str,
                    storage_filepath: str):
        pass

    def download_file(self,
                      source_bucket: str,
                      storage_filepath: str):
        pass

    def upload_file(self,
                    destination_bucket: str,
                    storage_filepath: str,
                    content: str | bytes):
        pass

    def move_file_between_buckets(source_bucket: str,
                                  destination_bucket: str,
                                  file_path: str):
        pass

>>>>>>> 09180ab8
    def delete_user(self, user_id: str):
        pass

    def insert(self,
               payload: dict,
               table_name: str):
        if table_name == "session_reports":
            self.fake_text = self.fake_text if "notes_text" not in payload else payload["notes_text"]
            self.session_upload_processing_status = self.session_upload_processing_status if "processing_status" not in payload else payload["processing_status"]
            return FakeSupabaseResult(data=[{
                    "id": self.FAKE_SESSION_NOTES_ID
                }])
        if table_name == "patients":
            return FakeSupabaseResult(data=[{
                "id": self.FAKE_PATIENT_ID,
            }])
        else:
            pass

    def update(self,
               payload: dict,
               filters: dict,
               table_name: str):
        if table_name == "session_reports":
            self.fake_text = self.fake_text if "notes_text" not in payload else payload["notes_text"]
            self.session_upload_processing_status = self.session_upload_processing_status if "processing_status" not in payload else payload["processing_status"]
            return FakeSupabaseResult(data=[{
                    "id": self.FAKE_SESSION_NOTES_ID
                }])
        if table_name == "patients":
            return FakeSupabaseResult(data=[{
                "first_name": "Fake first name",
                "gender": "female",
            }])
        if table_name == "therapists":
            return FakeSupabaseResult(data=[{
                "first_name": "Fake first name",
                "gender": "female",
            }])
        else:
            pass

    def upsert(self,
               payload: dict,
               on_conflict: str,
               table_name: str):
        pass

    def select(self,
               fields: str,
               filters: dict,
               table_name: str,
               limit: int = None,
               order_desc_column: str = None):
        if not self.select_returns_data:
            return FakeSupabaseResult(data=[])

        if table_name == "therapists":
            return FakeSupabaseResult(data=[{
                "language_preference": "en-US",
                "first_name": "Fake first name",
                "gender": "female",
            }])
        if table_name == "subscription_status":
            return FakeSupabaseResult(data=[{
                "customer_id": FAKE_USER_ID_TOKEN,
                "subscription_id": self.FAKE_SESSION_NOTES_ID,
                "free_trial_end_date": "2025-01-12",
                "current_tier": "basic",
                "is_active": True,
                "data": [{
                    "suscription_id": self.FAKE_SESSION_NOTES_ID
                }]
            }])
        if table_name == "patients":
            return FakeSupabaseResult(data=[{
                "last_session_date":"2000-01-01",
                "total_sessions": 2,
                "first_name": "Fake first name",
                "last_name": "myLastName",
                "therapist_id": self.FAKE_THERAPIST_ID,
                "gender": "female",
                "pre_existing_history": "preExistingHistory" if self.patient_query_returns_preexisting_history else None
            }])
        if table_name == "session_reports":
            return FakeSupabaseResult(data=[{
                "id": self.FAKE_SESSION_NOTES_ID,
                "notes_mini_summary":"My fake mini summary",
                "notes_text": "My fake notes text" if not self.session_notes_return_empty_notes_text else "",
                "session_date": "2023-01-01",
                "patient_id": self.FAKE_PATIENT_ID,
                "therapist_id": self.FAKE_THERAPIST_ID,
                "template": "free_form" if not self.session_notes_return_soap_notes else "soap",
            }])
        if table_name == "textraction_logs":
            return FakeSupabaseResult(data=[{
            "session_id": "123",
            "therapist_id": self.FAKE_THERAPIST_ID,
        }])
        if table_name == "user_interface_strings":
            return FakeSupabaseResult(data=[{
                "value": "fake_string"
            }])
        if table_name == "patient_topics":
            return FakeSupabaseResult(data=[{
                "value": "fake_string"
            }])
        if table_name == "patient_question_suggestions":
            return FakeSupabaseResult(data=[{
                "value": "fake_string"
            }])
        if table_name == "patient_briefings":
            return FakeSupabaseResult(data=[{
                "value": "fake_string"
            }])
        if table_name == "patient_attendance":
            return FakeSupabaseResult(data=[{
                "value": "fake_string"
            }])
        if table_name == "static_default_briefings":
            if self.select_default_briefing_has_different_pronouns:
                return FakeSupabaseResult(data=[{
                    "value": {
                        "briefings": {
                            "has_different_pronouns": "true",
                            "new_patient": {
                                "male_pronouns": {
                                    "value": r"Hi {user_first_name}, this is the fake briefing for {patient_first_name}"
                                },
                                "female_pronouns": {
                                    "value": r"Hi {user_first_name}, this is the fake briefing for {patient_first_name}"
                                }
                            },
                            "existing_patient": {
                                "male_pronouns": {
                                    "value": r"Hi {user_first_name}, this is the fake briefing for {patient_first_name}"
                                },
                                "female_pronouns": {
                                    "value": r"Hi {user_first_name}, this is the fake briefing for {patient_first_name}"
                                }
                            }
                        }
                    }
                }])
            else:
                return FakeSupabaseResult(data=[{
                    "value": {
                        "briefings": {
                            "new_patient": {
                                "value": r"Hi {user_first_name}, this is the fake briefing for {patient_first_name}"
                            },
                            "existing_patient": {
                                "value": r"Hi {user_first_name}, this is the fake briefing for {patient_first_name}"
                            }
                        }
                    }
                }])

        raise Exception("Untracked table name")

    def select_within_range(self,
                            fields: str,
                            filters: dict,
                            table_name: str,
                            range_start: str,
                            range_end: str,
                            column_marker: str,
                            limit: int = None):
        if not self.select_returns_data:
            return FakeSupabaseResult(data=[])

        if table_name == "session_reports":
            return FakeSupabaseResult(data=[{
                "id": self.FAKE_SESSION_NOTES_ID,
                "notes_mini_summary":"My fake mini summary",
                "notes_text": "My fake notes text" if not self.session_notes_return_empty_notes_text else "",
                "session_date": "2023-01-01",
                "patient_id": self.FAKE_PATIENT_ID,
                "therapist_id": self.FAKE_THERAPIST_ID,
                "template": "free_form" if not self.session_notes_return_soap_notes else "soap",
            }])
        raise Exception("Untracked table name")

    def select_batch_where_is_not_null(self,
                                       table_name: str,
                                       fields: str,
                                       batch_start: int,
                                       batch_end: int,
                                       non_null_column: str = None,
                                       order_ascending_column: str = None):
        pass

    def select_either_or_from_column(self,
                                     fields: str,
                                     possible_values: list,
                                     table_name: str,
                                     order_desc_column: str = None):
        if table_name == "user_interface_strings":
            return FakeSupabaseResult(data=[{
                "value": "fake_string"
            }])

    def delete(self,
               filters: dict,
               table_name: str):
        return FakeSupabaseResult(data=[{
            "therapist_id": self.FAKE_THERAPIST_ID,
            "patient_id": self.FAKE_PATIENT_ID,
            "session_date": "2023-01-01",
        }])

    def delete_where_is_not(self,
                            is_not_filters: dict,
                            table_name: str):
        return FakeSupabaseResult(data=[{
            "therapist_id": self.FAKE_THERAPIST_ID,
            "patient_id": self.FAKE_PATIENT_ID,
            "session_date": "2023-01-01",
        }])

    def get_user(self):
        return FakeSupabaseUser(user={
            'id': self.user_authentication_id
        })

    def get_current_user_id(self) -> str:
        return self.FAKE_THERAPIST_ID

    def refresh_session(self):
        self.invoked_refresh_session = True
        return FakeSession(return_authenticated_session=self.return_authenticated_session,
                           fake_access_token=self.fake_access_token,
                           fake_refresh_token=self.fake_refresh_token)

    def sign_out(self):
        pass

    def sign_in(self, email: str, password: str) -> dict:
        if not self.return_authenticated_session:
            return {}
        return {
            "user": {
                "id": FAKE_USER_ID_TOKEN
            }
        }<|MERGE_RESOLUTION|>--- conflicted
+++ resolved
@@ -30,8 +30,6 @@
     select_default_briefing_has_different_pronouns: bool = False
     session_upload_processing_status: str = None
 
-<<<<<<< HEAD
-=======
     def delete_file(self,
                     source_bucket: str,
                     storage_filepath: str):
@@ -53,7 +51,6 @@
                                   file_path: str):
         pass
 
->>>>>>> 09180ab8
     def delete_user(self, user_id: str):
         pass
 
