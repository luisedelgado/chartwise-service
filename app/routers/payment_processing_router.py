import logging, os

from enum import Enum
from datetime import datetime
from fastapi import (APIRouter,
                     Cookie,
                     Depends,
                     HTTPException,
                     Request,
                     Response,
                     status)
from pydantic import BaseModel
from typing import Annotated, Optional, Union

from ..dependencies.dependency_container import dependency_container, AwsDbBaseClass, StripeBaseClass
from ..internal.internal_alert import CustomerRelationsAlert, PaymentsActivityAlert
from ..internal.schemas import (
    DEV_ENVIRONMENT,
    PROD_ENVIRONMENT,
    STAGING_ENVIRONMENT,
    SUBSCRIPTION_STATUS_TABLE_NAME,
    USER_ID_KEY,
)
from ..internal.security.cognito_auth import verify_cognito_token
from ..internal.security.security_schema import AUTH_TOKEN_EXPIRED_ERROR
from ..internal.utilities import datetime_handler, general_utilities
from ..internal.utilities.datetime_handler import DATE_FORMAT
from ..managers.auth_manager import AuthManager
from ..managers.email_manager import EmailManager

class PaymentSessionPayload(BaseModel):
    price_id: str
    success_callback_url: str
    cancel_callback_url: str

class UpdateSubscriptionBehavior(Enum):
    UNSPECIFIED = "unspecified"
    CHANGE_TIER = "tier_change"
    UNDO_CANCELLATION = "undo_cancellation"

class UpdateSubscriptionPayload(BaseModel):
    behavior: UpdateSubscriptionBehavior
    new_price_tier_id: Optional[str] = None

class UpdatePaymentMethodPayload(BaseModel):
    success_callback_url: str
    cancel_callback_url: str

class PaymentProcessingRouter:

    CHECKOUT_SESSION_ENDPOINT = "/v1/checkout-session"
    SUBSCRIPTIONS_ENDPOINT = "/v1/subscriptions"
    PAYMENT_EVENT_ENDPOINT = "/v1/payment-event"
    UPDATE_PAYMENT_METHOD_SESSION_ENDPOINT = "/v1/payment-method-session"
    PAYMENT_HISTORY_ENDPOINT = "/v1/payment-history"
    PRODUCT_CATALOG = "/v1/product-catalog"
    ROUTER_TAG = "payments"
    ACTIVE_SUBSCRIPTION_STATES = ['active', 'trialing']

    def __init__(self, environment: str):
        self._environment = environment
        self._auth_manager = AuthManager()
        self._email_manager = EmailManager()
        self.router = APIRouter()
        self._register_routes()

    def _register_routes(self):
        """
        Registers the set of routes that the class' router can access.
        """
        @self.router.post(self.CHECKOUT_SESSION_ENDPOINT, tags=[self.ROUTER_TAG])
        async def create_checkout_session(request: Request,
                                          response: Response,
                                          payload: PaymentSessionPayload,
                                          _: dict = Depends(verify_cognito_token),
                                          authorization: Annotated[Union[str, None], Cookie()] = None,
                                          session_id: Annotated[Union[str, None], Cookie()] = None):
            return await self._create_checkout_session_internal(
                authorization=authorization,
                payload=payload,
                request=request,
                response=response,
                session_id=session_id
            )

        @self.router.post(self.PAYMENT_EVENT_ENDPOINT, tags=[self.ROUTER_TAG])
        async def capture_payment_event(request: Request,
                                        _: dict = Depends(verify_cognito_token),):
            return await self._capture_payment_event_internal(
                request=request
            )

        @self.router.get(self.SUBSCRIPTIONS_ENDPOINT, tags=[self.ROUTER_TAG])
        async def retrieve_subscriptions(response: Response,
                                         request: Request,
                                         _: dict = Depends(verify_cognito_token),
                                         authorization: Annotated[Union[str, None], Cookie()] = None,
                                         session_id: Annotated[Union[str, None], Cookie()] = None):
            return await self._retrieve_subscriptions_internal(
                authorization=authorization,
                request=request,
                response=response,
                session_id=session_id
            )

        @self.router.put(self.SUBSCRIPTIONS_ENDPOINT, tags=[self.ROUTER_TAG])
        async def update_subscription(payload: UpdateSubscriptionPayload,
                                      response: Response,
                                      request: Request,
                                      _: dict = Depends(verify_cognito_token),
                                      authorization: Annotated[Union[str, None], Cookie()] = None,
                                      session_id: Annotated[Union[str, None], Cookie()] = None):
            return await self._update_subscription_internal(
                authorization=authorization,
                price_id=payload.new_price_tier_id,
                behavior=payload.behavior,
                request=request,
                response=response,
                session_id=session_id
            )

        @self.router.delete(self.SUBSCRIPTIONS_ENDPOINT, tags=[self.ROUTER_TAG])
        async def delete_subscription(response: Response,
                                      request: Request,
                                      _: dict = Depends(verify_cognito_token),
                                      authorization: Annotated[Union[str, None], Cookie()] = None,
                                      session_id: Annotated[Union[str, None], Cookie()] = None):
            return await self._delete_subscription_internal(
                authorization=authorization,
                request=request,
                response=response,
                session_id=session_id
            )

        @self.router.get(self.PRODUCT_CATALOG, tags=[self.ROUTER_TAG])
        async def retrieve_product_catalog(request: Request,
                                           response: Response,
                                           _: dict = Depends(verify_cognito_token),
                                           authorization: Annotated[Union[str, None], Cookie()] = None,
                                           session_id: Annotated[Union[str, None], Cookie()] = None):
            return await self._retrieve_product_catalog_internal(
                authorization=authorization,
                request=request,
                response=response,
                session_id=session_id
            )

        @self.router.post(self.UPDATE_PAYMENT_METHOD_SESSION_ENDPOINT, tags=[self.ROUTER_TAG])
        async def create_update_payment_method_session(request: Request,
                                                       response: Response,
                                                       payload: UpdatePaymentMethodPayload,
                                                       _: dict = Depends(verify_cognito_token),
                                                       authorization: Annotated[Union[str, None], Cookie()] = None,
                                                       session_id: Annotated[Union[str, None], Cookie()] = None):
            return await self._create_update_payment_method_session_internal(
                authorization=authorization,
                request=request,
                response=response,
                session_id=session_id,
                payload=payload
            )

        @self.router.get(self.PAYMENT_HISTORY_ENDPOINT, tags=[self.ROUTER_TAG])
        async def retrieve_payment_history(request: Request,
                                           response: Response,
                                           _: dict = Depends(verify_cognito_token),
                                           authorization: Annotated[Union[str, None], Cookie()] = None,
                                           session_id: Annotated[Union[str, None], Cookie()] = None,
                                           batch_size: int = 0,
                                           pagination_last_item_id_retrieved: str = None):
            return await self._retrieve_payment_history_internal(
                authorization=authorization,
                session_id=session_id,
                request=request,
                response=response,
                limit=batch_size,
                starting_after=pagination_last_item_id_retrieved
            )

    async def _create_checkout_session_internal(self,
                                                authorization: str,
                                                session_id: str,
                                                request: Request,
                                                response: Response,
                                                payload: PaymentSessionPayload):
        """
        Creates a new checkout session.

        Arguments:
        authorization – the authorization cookie, if exists.
        session_id – the session_id cookie, if exists.
        request – the request object.
        response – the response model with which to create the final response.
        payload – the incoming request's payload.
        """
        request.state.session_id = session_id
        if not self._auth_manager.access_token_is_valid(authorization):
            raise AUTH_TOKEN_EXPIRED_ERROR

        try:
            user_id = self._auth_manager.extract_data_from_token(authorization)[USER_ID_KEY]
            request.state.therapist_id = user_id
            await self._auth_manager.refresh_session(
                user_id=user_id,
                response=response
            )
        except Exception as e:
            status_code = general_utilities.extract_status_code(e, fallback=status.HTTP_401_UNAUTHORIZED)
            dependency_container.inject_influx_client().log_error(
                endpoint_name=request.url.path,
                method=request.method,
                error_code=status_code,
                description=str(e),
                session_id=session_id
            )
            raise Exception(e)

        try:
            aws_db_client: AwsDbBaseClass = dependency_container.inject_aws_db_client()
            customer_data = aws_db_client.select(
                request=request,
                fields="*",
                filters={
                    'therapist_id': user_id,
                },
                table_name=SUBSCRIPTION_STATUS_TABLE_NAME
            )
            is_new_customer = (0 == len(customer_data['data']))

            stripe_client = dependency_container.inject_stripe_client()
            payment_session_url = stripe_client.generate_checkout_session(
                price_id=payload.price_id,
                session_id=session_id,
                therapist_id=user_id,
                success_url=payload.success_callback_url,
                cancel_url=payload.cancel_callback_url,
                is_new_customer=is_new_customer
            )
            assert len(payment_session_url or '') > 0, "Received invalid checkout URL"
        except Exception as e:
            status_code = general_utilities.extract_status_code(e, fallback=status.HTTP_417_EXPECTATION_FAILED)
            message = str(e)
            dependency_container.inject_influx_client().log_error(
                endpoint_name=request.url.path,
                method=request.method,
                error_code=status_code,
                description=message,
                session_id=session_id
            )
            raise HTTPException(
                detail=message,
                status_code=status_code
            )

        return {"payment_session_url": payment_session_url}

    async def _retrieve_subscriptions_internal(self,
                                               authorization: str,
                                               session_id: str,
                                               request: Request,
                                               response: Response):
        """
        Retrieves the set of subscriptions associated with the incoming customer ID.

        Arguments:
        authorization – the authorization cookie, if exists.
        session_id – the session_id cookie, if exists.
        request – the request object.
        response – the response model with which to create the final response.
        """
        request.state.session_id = session_id
        if not self._auth_manager.access_token_is_valid(authorization):
            raise AUTH_TOKEN_EXPIRED_ERROR

        try:
            user_id = self._auth_manager.extract_data_from_token(authorization)[USER_ID_KEY]
            request.state.therapist_id = user_id
            await self._auth_manager.refresh_session(
                user_id=user_id,
                response=response
            )
        except Exception as e:
            status_code = general_utilities.extract_status_code(e, fallback=status.HTTP_401_UNAUTHORIZED)
            dependency_container.inject_influx_client().log_error(
                endpoint_name=request.url.path,
                method=request.method,
                error_code=status_code,
                description=str(e),
                session_id=session_id
            )
            raise Exception(e)

        try:
            aws_db_client: AwsDbBaseClass = dependency_container.inject_aws_db_client()
            customer_data = aws_db_client.select(
                request=request,
                fields="*",
                filters={
                    'therapist_id': user_id,
                },
                table_name=SUBSCRIPTION_STATUS_TABLE_NAME
            )
            if (0 == len(customer_data['data'])):
                return {"subscriptions": []}

            customer_id = customer_data['data'][0]['customer_id']

            stripe_client = dependency_container.inject_stripe_client()
            response = stripe_client.retrieve_customer_subscriptions(customer_id=customer_id)

            subscription_data = response['data']
            filtered_data = []
            for object in subscription_data:
                payment_method_id = object.get("default_payment_method")
                payment_method_data = stripe_client.retrieve_payment_method(payment_method_id)

                subscription_status = object['status']
                current_subscription = {
                    "subscription_id": object['id'],
                    "price_id": object['plan']['id'],
                    "product_id": object['items']['data'][0]['id'],
                    "status": subscription_status,
                    "payment_method_data": {
                        "id": payment_method_data['id'],
                        "type": payment_method_data['type'],
                        "data": payment_method_data['card'],
                    },
                }

                if subscription_status == 'trialing':
                    trial_end = datetime.fromtimestamp(object['trial_end'])
                    formatted_trial_end = trial_end.strftime(DATE_FORMAT)
                    current_subscription['trial_end'] = formatted_trial_end

                filtered_data.append(current_subscription)

        except Exception as e:
            status_code = general_utilities.extract_status_code(e, fallback=status.HTTP_417_EXPECTATION_FAILED)
            message = str(e)
            dependency_container.inject_influx_client().log_error(
                endpoint_name=request.url.path,
                method=request.method,
                error_code=status_code,
                description=message,
                session_id=session_id
            )
            raise HTTPException(
                detail=message,
                status_code=status_code
            )

        return {"subscriptions": filtered_data}

    async def _delete_subscription_internal(self,
                                            authorization: str,
                                            session_id: str,
                                            request: Request,
                                            response: Response):
        """
        Deletes the subscriptions associated with the incoming ID.

        Arguments:
        authorization – the authorization cookie, if exists.
        session_id – the session_id cookie, if exists.
        request – the request object.
        response – the response model with which to create the final response.
        """
        request.state.session_id = session_id
        if not self._auth_manager.access_token_is_valid(authorization):
            raise AUTH_TOKEN_EXPIRED_ERROR

        try:
            user_id = self._auth_manager.extract_data_from_token(authorization)[USER_ID_KEY]
            request.state.therapist_id = user_id
            await self._auth_manager.refresh_session(
                user_id=user_id,
                response=response
            )
        except Exception as e:
            status_code = general_utilities.extract_status_code(e, fallback=status.HTTP_401_UNAUTHORIZED)
            dependency_container.inject_influx_client().log_error(
                endpoint_name=request.url.path,
                method=request.method,
                error_code=status_code,
                description=str(e),
                session_id=session_id
            )
            raise Exception(e)

        try:
            aws_db_client: AwsDbBaseClass = dependency_container.inject_aws_db_client()
            customer_data = aws_db_client.select(
                request=request,
                fields="*",
                filters={
                    'therapist_id': user_id,
                },
                table_name=SUBSCRIPTION_STATUS_TABLE_NAME
            )
            assert (0 != len(customer_data['data'])), "There isn't a subscription associated with the incoming therapist."
            subscription_id = customer_data['data'][0]['subscription_id']

            stripe_client = dependency_container.inject_stripe_client()
            stripe_client.cancel_customer_subscription(subscription_id=subscription_id)
        except Exception as e:
            status_code = general_utilities.extract_status_code(e, fallback=status.HTTP_417_EXPECTATION_FAILED)
            message = str(e)
            dependency_container.inject_influx_client().log_error(
                endpoint_name=request.url.path,
                method=request.method,
                error_code=status_code,
                description=message,
                session_id=session_id
            )
            raise HTTPException(
                detail="Subscription not found",
                status_code=status_code
            )

        return {}

    async def _update_subscription_internal(self,
                                            authorization: str,
                                            session_id: str,
                                            request: Request,
                                            response: Response,
                                            behavior: UpdateSubscriptionBehavior,
                                            price_id: str):
        """
        Updates the incoming subscription ID with the incoming product information.

        Arguments:
        authorization – the authorization cookie, if exists.
        session_id – the session_id cookie, if exists.
        request – the request object.
        response – the response model with which to create the final response.
        behavior – the update behavior to be invoked.
        price_id – the new price_id to be associated with the subscription.
        """
        request.state.session_id = session_id
        if not self._auth_manager.access_token_is_valid(authorization):
            raise AUTH_TOKEN_EXPIRED_ERROR

        try:
            user_id = self._auth_manager.extract_data_from_token(authorization)[USER_ID_KEY]
            request.state.therapist_id = user_id
            await self._auth_manager.refresh_session(
                user_id=user_id,
                response=response
            )
        except Exception as e:
            status_code = general_utilities.extract_status_code(e, fallback=status.HTTP_401_UNAUTHORIZED)
            dependency_container.inject_influx_client().log_error(
                endpoint_name=request.url.path,
                method=request.method,
                error_code=status_code,
                description=str(e),
                session_id=session_id
            )
            raise Exception(e)

        try:
            assert behavior != UpdateSubscriptionBehavior.UNSPECIFIED, "Unspecified update behavior"

            aws_db_client: AwsDbBaseClass = dependency_container.inject_aws_db_client()
            customer_data = aws_db_client.select(
                request=request,
                fields="*",
                filters={
                    'therapist_id': user_id,
                },
                table_name=SUBSCRIPTION_STATUS_TABLE_NAME
            )
            assert (0 != len(customer_data['data'])), "There isn't a subscription associated with the incoming therapist."
            subscription_id = customer_data['data'][0]['subscription_id']

            stripe_client = dependency_container.inject_stripe_client()
            subscription_data = stripe_client.retrieve_subscription(subscription_id=subscription_id)

            if behavior == UpdateSubscriptionBehavior.CHANGE_TIER:
                assert len(price_id or '') > 0, "Missing the new tier price ID parameter."
                subscription_item_id = subscription_data["items"]["data"][0]["id"]
                stripe_client.update_customer_subscription_plan(
                    subscription_id=subscription_id,
                    subscription_item_id=subscription_item_id,
                    price_id=price_id
                )
            elif behavior == UpdateSubscriptionBehavior.UNDO_CANCELLATION:
                # Check if subscription is already in a canceled state
                assert subscription_data['status'] != 'canceled', "The incoming subscription is already in a canceled state and cannot be resumed."
                stripe_client.resume_cancelled_subscription(subscription_id=subscription_id)
            else:
                raise Exception("Untracked update behavior")

        except Exception as e:
            status_code = general_utilities.extract_status_code(e, fallback=status.HTTP_417_EXPECTATION_FAILED)
            message = str(e)
            dependency_container.inject_influx_client().log_error(
                endpoint_name=request.url.path,
                method=request.method,
                error_code=status_code,
                description=message,
                session_id=session_id
            )
            raise HTTPException(
                detail=message,
                status_code=status_code
            )

        return {}

    async def _retrieve_product_catalog_internal(self,
                                                 authorization: str,
                                                 session_id: str,
                                                 request: Request,
                                                 response: Response):
        """
        Retrieves the product catalog for the current user (customer).

        Arguments:
        authorization – the authorization cookie, if exists.
        session_id – the session_id cookie, if exists.
        request – the request object.
        response – the response model with which to create the final response.
        """
        request.state.session_id = session_id
        if not self._auth_manager.access_token_is_valid(authorization):
            raise AUTH_TOKEN_EXPIRED_ERROR

        try:
            user_id = self._auth_manager.extract_data_from_token(authorization)[USER_ID_KEY]
            request.state.therapist_id = user_id
            await self._auth_manager.refresh_session(
                user_id=user_id,
                response=response
            )
        except Exception as e:
            status_code = general_utilities.extract_status_code(e, fallback=status.HTTP_401_UNAUTHORIZED)
            dependency_container.inject_influx_client().log_error(
                endpoint_name=request.url.path,
                method=request.method,
                error_code=status_code,
                description=str(e),
                session_id=session_id
            )
            raise Exception(e)

        try:
            stripe_client = dependency_container.inject_stripe_client()
            response = stripe_client.retrieve_product_catalog()
        except Exception as e:
            status_code = general_utilities.extract_status_code(e, fallback=status.HTTP_417_EXPECTATION_FAILED)
            message = str(e)
            dependency_container.inject_influx_client().log_error(
                endpoint_name=request.url.path,
                method=request.method,
                error_code=status_code,
                description=message,
                session_id=session_id
            )
            raise HTTPException(
                detail="Subscription not found",
                status_code=status_code
            )

        return {"catalog": response}

    async def _create_update_payment_method_session_internal(self,
                                                             authorization: str,
                                                             session_id: str,
                                                             request: Request,
                                                             response: Response,
                                                             payload: UpdatePaymentMethodPayload):
        """
        Generates a URL for updating a subscription's payment method with the incoming data.

        Arguments:
        authorization – the authorization cookie, if exists.
        session_id – the session_id cookie, if exists.
        request – the request object.
        response – the response model with which to create the final response.
        payload – the JSON payload containing the update data.
        """
        request.state.session_id = session_id
        if not self._auth_manager.access_token_is_valid(authorization):
            raise AUTH_TOKEN_EXPIRED_ERROR

        try:
            user_id = self._auth_manager.extract_data_from_token(authorization)[USER_ID_KEY]
            request.state.therapist_id = user_id
            await self._auth_manager.refresh_session(
                user_id=user_id,
                response=response
            )
        except Exception as e:
            status_code = general_utilities.extract_status_code(e, fallback=status.HTTP_401_UNAUTHORIZED)
            dependency_container.inject_influx_client().log_error(
                endpoint_name=request.url.path,
                method=request.method,
                error_code=status_code,
                description=str(e),
                session_id=session_id
            )
            raise Exception(e)

        try:
            aws_db_client: AwsDbBaseClass = dependency_container.inject_aws_db_client()
            customer_data = aws_db_client.select(
                request=request,
                fields="*",
                filters={
                    'therapist_id': user_id,
                },
                table_name=SUBSCRIPTION_STATUS_TABLE_NAME
            )
            assert (0 != len(customer_data['data'])), "There isn't a subscription associated with the incoming therapist."
            customer_id = customer_data['data'][0]['customer_id']

            stripe_client = dependency_container.inject_stripe_client()
            update_payment_method_url = stripe_client.generate_payment_method_update_session(
                customer_id=customer_id,
                success_url=payload.success_callback_url,
                cancel_url=payload.cancel_callback_url
            )
        except Exception as e:
            status_code = general_utilities.extract_status_code(e, fallback=status.HTTP_417_EXPECTATION_FAILED)
            message = str(e)
            dependency_container.inject_influx_client().log_error(
                endpoint_name=request.url.path,
                method=request.method,
                error_code=status_code,
                description=message,
                session_id=session_id
            )
            raise HTTPException(
                detail=message,
                status_code=status_code
            )

        return { "update_payment_method_url": update_payment_method_url }

    async def _retrieve_payment_history_internal(self,
                                                 authorization: str,
                                                 session_id: str,
                                                 request: Request,
                                                 response: Response,
                                                 limit: int,
                                                 starting_after: str | None):
        """
        Retrieves the payment history for the current user (customer).

        Arguments:
        authorization – the authorization cookie, if exists.
        session_id – the session_id cookie, if exists.
        request – the request object.
        response – the response model with which to create the final response.
        limit – the limit for the batch size to be returned.
        starting_after – the id of the last payment that was retrieved (for pagination purposes).
        """
        request.state.session_id = session_id
        if not self._auth_manager.access_token_is_valid(authorization):
            raise AUTH_TOKEN_EXPIRED_ERROR

        try:
            user_id = self._auth_manager.extract_data_from_token(authorization)[USER_ID_KEY]
            request.state.therapist_id = user_id
            await self._auth_manager.refresh_session(
                user_id=user_id,
                response=response
            )
        except Exception as e:
            status_code = general_utilities.extract_status_code(e, fallback=status.HTTP_401_UNAUTHORIZED)
            dependency_container.inject_influx_client().log_error(
                endpoint_name=request.url.path,
                method=request.method,
                error_code=status_code,
                description=str(e),
                session_id=session_id
            )
            raise Exception(e)

        try:
            aws_db_client: AwsDbBaseClass = dependency_container.inject_aws_db_client()
            customer_data = aws_db_client.select(
                request=request,
                fields="*",
                filters={
                    'therapist_id': user_id,
                },
                table_name=SUBSCRIPTION_STATUS_TABLE_NAME
            )
            if (0 == len(customer_data['data'])):
                return {"payments": []}

            customer_id = customer_data['data'][0]['customer_id']

            stripe_client = dependency_container.inject_stripe_client()
            payment_intent_history = stripe_client.retrieve_payment_intent_history(
                customer_id=customer_id,
                limit=limit,
                starting_after=starting_after
            )

            successful_payments = []
            for intent in payment_intent_history["data"]:
                if intent["status"] != "succeeded":
                    continue

                # Format amount
                formatted_price_amount = general_utilities.format_currency_amount(amount=float(intent["amount"]),
                                                                                  currency_code=intent["currency"])

                # Format date
                date_from_unix_timestamp = datetime.fromtimestamp(intent["created"])
                formatted_date = date_from_unix_timestamp.strftime(DATE_FORMAT)
                successful_payments.append({
                    "id": intent["id"],
                    "amount": formatted_price_amount,
                    "status": intent["status"],
                    "description": intent["description"],
                    "date": formatted_date,
                    "currency": intent["currency"],
                    "payment_method": intent.get("payment_method_types", []),
                    "metadata": intent.get("metadata", {})
                })

        except Exception as e:
            status_code = general_utilities.extract_status_code(e, fallback=status.HTTP_417_EXPECTATION_FAILED)
            message = str(e)
            dependency_container.inject_influx_client().log_error(
                endpoint_name=request.url.path,
                method=request.method,
                error_code=status_code,
                description=message,
                session_id=session_id
            )
            raise HTTPException(
                detail=message,
                status_code=status_code
            )

        return {"payments": successful_payments}

    async def _capture_payment_event_internal(self,
                                              request: Request):
        """
        Webhook for handling Stripe events.

        Arguments:
        request – the incoming request object.
        """
        stripe_client = dependency_container.inject_stripe_client()
        environment = os.environ.get("ENVIRONMENT")

        logging.info(f"Received webhook for environment: {environment}")

        try:
            if environment == DEV_ENVIRONMENT:
                webhook_secret = os.getenv("STRIPE_WEBHOOK_SECRET_DEBUG")
            elif environment == STAGING_ENVIRONMENT:
                webhook_secret = os.getenv("STRIPE_WEBHOOK_SECRET_STAGING")
            elif environment == PROD_ENVIRONMENT:
                webhook_secret = os.getenv("STRIPE_WEBHOOK_SECRET_PROD")
            else:
                raise HTTPException(
                    status_code=status.HTTP_403_FORBIDDEN,
                    detail="Invalid environment"
                )

            payload = await request.body()
            sig_header = request.headers.get("stripe-signature")
            event = stripe_client.construct_webhook_event(payload=payload,
                                                          sig_header=sig_header,
                                                          webhook_secret=webhook_secret)

            logging.info("Successfully constructed Stripe event")

            # In deployed environments, block requests from localhost
            if environment in [STAGING_ENVIRONMENT, PROD_ENVIRONMENT] and request.client.host in ["localhost", "127.0.0.1"]:
                logging.info(f"Blocking localhost request for {environment}")
                raise HTTPException(
                    status_code=403,
                    detail="Webhooks from localhost are not allowed in staging."
                )
        except ValueError:
            # Invalid payload
            logging.error(f"ValueError encountered: {str(e)}")
            raise HTTPException(
                status_code=status.HTTP_400_BAD_REQUEST,
                detail="Invalid payload"
            )
        except Exception as e:
            # Check for invalid signature
            logging.error(f"Exception encountered trying to construct the webhook event: {str(e)}")
            if stripe_client.is_signature_verification_error(e=e):
                raise HTTPException(
                    status_code=status.HTTP_401_UNAUTHORIZED,
                    detail="Invalid signature"
                )
            else:
                raise HTTPException(
                    status_code=status.HTTP_417_EXPECTATION_FAILED,
                    detail=str(e)
                )

        try:
<<<<<<< HEAD
            await self._handle_stripe_event(
                event=event,
                request=request,
                stripe_client=stripe_client
            )
=======
            await self._handle_stripe_event(event=event,
                                            stripe_client=stripe_client)
>>>>>>> d3a2f3e3
        except Exception as e:
            logging.error(f"Exception encountered handling the Stripe event: {str(e)}")
            raise HTTPException(e)

        return {}

    # Private

<<<<<<< HEAD
    async def _handle_stripe_event(self,
                                   event,
                                   request: Request,
                                   stripe_client: StripeBaseClass):
        """
        Internal funnel for specific handlings of Stripe events.

        Arguments:
        event – the Stripe event.
        stripe_client – the Stripe client.
        """
=======
    """
    Internal funnel for specific handlings of Stripe events.

    Arguments:
    event – the Stripe event.
    stripe_client – the Stripe client.
    """
    async def _handle_stripe_event(self,
                                   event,
                                   stripe_client: StripeBaseClass):
>>>>>>> d3a2f3e3
        event_type: str = event["type"]

        if event_type == 'checkout.session.completed':
            checkout_session = event['data']['object']
            subscription_id = checkout_session.get('subscription')
            customer_id = checkout_session.get('customer')
            metadata = checkout_session.get('metadata', {})
            therapist_id = None if 'therapist_id' not in metadata else metadata['therapist_id']

            if subscription_id:
                # Update the subscription with metadata
                stripe_client.attach_subscription_metadata(
                    subscription_id=subscription_id,
                    metadata=metadata
                )

                # Attach product metadata to the underlying payment intent
                try:
                    subscription = stripe_client.retrieve_subscription(subscription_id)
                    latest_invoice = stripe_client.retrieve_invoice(subscription.get("latest_invoice"))
<<<<<<< HEAD
                    price_id = subscription["items"]["data"][0]["price"]["id"]

                    # Retrieve product metadata associated with the price id.
                    price = stripe_client.retrieve_price(price_id)
                    product_id = price.get("product")
                    product = stripe_client.retrieve_product(product_id)
                    stripe_client.attach_payment_intent_metadata(
                        payment_intent_id=latest_invoice.get("payment_intent"),
                        metadata=product.get("metadata", {}))
                except Exception:
=======
                    payment_intent_id = latest_invoice.get("payment_intent")
                    if payment_intent_id is not None:
                        price_id = subscription["items"]["data"][0]["price"]["id"]

                        # Retrieve product metadata associated with the price id.
                        price = stripe_client.retrieve_price(price_id)
                        product_id = price.get("product")
                        product = stripe_client.retrieve_product(product_id)
                        stripe_client.attach_payment_intent_metadata(payment_intent_id=payment_intent_id,
                                                                    metadata=product.get("metadata", {}))
                except Exception as e:
                    print(e)
>>>>>>> d3a2f3e3
                    pass

        elif event_type == 'invoice.created':
            invoice = event['data']['object']
            subscription_id = invoice.get('subscription')
            invoice_metadata = invoice.get("metadata", {})

            # If the invoice has no metadata, and a subscription exists, let's retrieve
            # the subscription object to attach its metadata to the invoice.
            if len(invoice_metadata) == 0 and len(subscription_id or '') > 0:
                subscription = stripe_client.retrieve_subscription(subscription_id)
                invoice_metadata = subscription.get('metadata', {})
                stripe_client.attach_invoice_metadata(
                    invoice_id=invoice['id'],
                    metadata=invoice_metadata
                )

        elif event_type == 'invoice.updated':
            invoice = event['data']['object']
            subscription_id = invoice.get('subscription')
            invoice_metadata = invoice.get("metadata", {})

            # If the invoice has no metadata, and a subscription exists, let's retrieve
            # the subscription object to attach its metadata to the invoice.
            if len(invoice_metadata) == 0 and len(subscription_id or '') > 0:
                subscription = stripe_client.retrieve_subscription(subscription_id)
                invoice_metadata = subscription.get('metadata', {})
                stripe_client.attach_invoice_metadata(
                    invoice_id=invoice['id'],
                    metadata=invoice_metadata
                )

        elif event_type == 'invoice.payment_succeeded':
            # TODO: Send ChartWise receipt to user.
            invoice = event['data']['object']

            try:
                # Attach metadata containing the product ID to the payment intent
                payment_intent_id = invoice.get("payment_intent")
                assert payment_intent_id, "No ID found for associated payment intent."

                subscription_id = invoice.get("subscription")
                assert subscription_id, "No ID found for associated subscription."

                subscription = stripe_client.retrieve_subscription(subscription_id)
                price_id = subscription["items"]["data"][0]["price"]["id"]
                price = stripe_client.retrieve_price(price_id)
                product_id = price.get("product", {})
                product = stripe_client.retrieve_product(product_id)
                product_metadata = product.get("metadata", {})
                stripe_client.attach_payment_intent_metadata(
                    payment_intent_id=payment_intent_id,
                    metadata=product_metadata
                )
            except:
                pass

        elif event_type == 'invoice.upcoming':
            # TODO: Notify Customers of Upcoming Charge
            invoice = event['data']['object']

        elif event_type == 'invoice.payment_failed':
            # The payment failed or the customer does not have a valid payment method.
            # The subscription becomes past_due. Notify your customer and send them to the
            # customer portal to update their payment information.
            invoice = event['data']['object']

        elif event_type == 'customer.subscription.created':
            await self._handle_subscription_upsert(
                subscription_upsert_event=event,
                request=request
            )
        elif event_type == 'customer.subscription.updated':
            # TODO: Handle Plan Upgrades/Downgrades emails when users change their subscription.
            await self._handle_subscription_upsert(
                subscription_upsert_event=event,
                request=request
            )
        elif event_type == 'customer.subscription.paused':
            # TODO: Send an automated email confirming the pause.
            pass

        elif event_type == 'customer.subscription.deleted':
            # TODO: Send an automated email confirming the cancellation, offering a reactivation discount,
            # or sharing helpful info about resuming their subscription in the future.
            pass

        elif event_type == 'setup_intent.succeeded':
            setup_intent = event["data"]["object"]
            payment_method_id = setup_intent["payment_method"]
            therapist_id = None
            customer_id = setup_intent["customer"]

            # If the customer ID hasn't been set, we can't proceed.
            # Let's wait for subsequent invocation of this path.
            if customer_id is None:
                return

            try:
                # Fetch corresponding therapist ID
                aws_db_client: AwsDbBaseClass = dependency_container.inject_aws_db_client()
                customer_data = aws_db_client.select(
                    request=request,
                    fields="*",
                    filters={
                        'customer_id': customer_id,
                    },
                    table_name=SUBSCRIPTION_STATUS_TABLE_NAME
                )
                assert (0 != len(customer_data['data'])), "No therapist data found for incoming customer ID."
                therapist_id = customer_data['data'][0]['therapist_id']
            except Exception:
                pass

            # Attach the payment method to the customer
            stripe_client.attach_customer_payment_method(
                customer_id=customer_id,
                payment_method_id=payment_method_id
            )

            # Update the default payment method for the subscription
            subscriptions = stripe_client.retrieve_customer_subscriptions(customer_id)
            for subscription in subscriptions:
                try:
                    stripe_client.update_subscription_payment_method(
                        subscription_id=subscription.id,
                        payment_method_id=payment_method_id
                    )
                except Exception as e:
                    if therapist_id is not None:
                        # Failed to update a subscription's payment method. Trigger internal alert, and fail silently.
                        internal_alert = PaymentsActivityAlert(
                            description=("(setup_intent.succeeded) This failure usually is related to not "
                                         "being able to update a subscription's payment method. "
                                         "Please take a look to get a better understanding of the customer's journey."),
                            exception=e,
                            environment=self._environment,
                            therapist_id=therapist_id,
                            subscription_id=subscription.get('id', None),
                            payment_method_id=payment_method_id,
                            customer_id=customer_id)
                        await self._email_manager.send_internal_alert(alert=internal_alert)

        else:
            print(f"[Stripe Event] Unhandled event type: '{event_type}'")

    # Private

    """
    Handles the upsert of a subscription, updating the subscription status in the database.

    Arguments:
    subscription_upsert_event – the Stripe event containing the subscription data.
    """
    async def _handle_subscription_upsert(self,
                                          request: Request,
                                          subscription_upsert_event: dict):
        subscription = subscription_upsert_event['data']['object']
        subscription_metadata = subscription.get('metadata', {})

        try:
            therapist_id = subscription_metadata.get('therapist_id', None)
            session_id = subscription_metadata.get('session_id', None)

            assert len(therapist_id or '') > 0, "Did not find a therapist ID in the subscription metadata."
        except Exception:
            return

        stripe_client = dependency_container.inject_stripe_client()
        aws_db_client: AwsDbBaseClass = dependency_container.inject_aws_db_client()

        try:
            therapist_query_data = aws_db_client.select(
                request=request,
                fields="*",
                filters={ 'id': therapist_id },
                table_name="therapists"
            )['data']
            is_new_customer = (0 == len(therapist_query_data))

            # Get customer data
            billing_interval = subscription['items']['data'][0]['plan']['interval']
            current_period_end = datetime.fromtimestamp(subscription["current_period_end"])
            current_billing_period_end_date = current_period_end.strftime(DATE_FORMAT)
            customer_id = subscription.get('customer')
            subscription_id = subscription.get('id')
            product_id = subscription['items']['data'][0]['price']['product']
            product_data = stripe_client.retrieve_product(product_id)
            stripe_product_name = product_data['metadata']['product_name']
            tier_name = general_utilities.map_stripe_product_name_to_chartwise_tier(stripe_product_name)
            is_trialing = subscription['status'] == 'trialing'
            now_timestamp = datetime.now().strftime(datetime_handler.DATE_TIME_FORMAT)

            payload = {
                "last_updated": now_timestamp,
                "customer_id": customer_id,
                "therapist_id": therapist_id,
                "current_billing_period_end_date": current_billing_period_end_date,
                "recurrence": billing_interval,
                "subscription_id": subscription_id,
                "current_tier": tier_name
            }

            if is_trialing:
                trial_end_date = datetime.fromtimestamp(subscription['trial_end'])
                payload["free_trial_end_date"] = trial_end_date.strftime(DATE_FORMAT)

            if (subscription.get('status') in self.ACTIVE_SUBSCRIPTION_STATES) and not subscription.get('cancel_at_period_end'):
                # Free trial is ongoing, or subscription is active.
                payload['is_active'] = True
                payload['free_trial_active'] = is_trialing
            else:
                # Subscription is not active. Restrict functionality
                payload['is_active'] = False
                payload['free_trial_active'] = False

            aws_db_client.upsert(
                request=request,
                on_conflict=["therapist_id"],
                payload=payload,
                table_name=SUBSCRIPTION_STATUS_TABLE_NAME,
            )

            if is_new_customer:
                therapist_data = therapist_query_data[0]
                alert_description = (f"Customer has just entered an active subscription state for the first time. "
                                        "Consider reaching out directly for a more personal welcome note.")
                therapist_name = "".join([therapist_data['first_name'],
                                            " ",
                                            therapist_data['last_name']])
                alert = CustomerRelationsAlert(
                    description=alert_description,
                    session_id=session_id,
                    environment=self._environment,
                    therapist_id=therapist_id,
                    therapist_name=therapist_name,
                    therapist_email=therapist_data['email']
                )
                await self._email_manager.send_customer_relations_alert(alert)
        except Exception as e:
            internal_alert = PaymentsActivityAlert(
                description="(customer.subscription.updated) Failure caught in subscription update.",
                session_id=session_id,
                environment=self._environment,
                therapist_id=therapist_id,
                exception=e,
                subscription_id=subscription_id,
                customer_id=customer_id
            )
            await self._email_manager.send_internal_alert(alert=internal_alert)<|MERGE_RESOLUTION|>--- conflicted
+++ resolved
@@ -804,16 +804,11 @@
                 )
 
         try:
-<<<<<<< HEAD
             await self._handle_stripe_event(
                 event=event,
                 request=request,
                 stripe_client=stripe_client
             )
-=======
-            await self._handle_stripe_event(event=event,
-                                            stripe_client=stripe_client)
->>>>>>> d3a2f3e3
         except Exception as e:
             logging.error(f"Exception encountered handling the Stripe event: {str(e)}")
             raise HTTPException(e)
@@ -822,7 +817,6 @@
 
     # Private
 
-<<<<<<< HEAD
     async def _handle_stripe_event(self,
                                    event,
                                    request: Request,
@@ -834,18 +828,6 @@
         event – the Stripe event.
         stripe_client – the Stripe client.
         """
-=======
-    """
-    Internal funnel for specific handlings of Stripe events.
-
-    Arguments:
-    event – the Stripe event.
-    stripe_client – the Stripe client.
-    """
-    async def _handle_stripe_event(self,
-                                   event,
-                                   stripe_client: StripeBaseClass):
->>>>>>> d3a2f3e3
         event_type: str = event["type"]
 
         if event_type == 'checkout.session.completed':
@@ -866,18 +848,6 @@
                 try:
                     subscription = stripe_client.retrieve_subscription(subscription_id)
                     latest_invoice = stripe_client.retrieve_invoice(subscription.get("latest_invoice"))
-<<<<<<< HEAD
-                    price_id = subscription["items"]["data"][0]["price"]["id"]
-
-                    # Retrieve product metadata associated with the price id.
-                    price = stripe_client.retrieve_price(price_id)
-                    product_id = price.get("product")
-                    product = stripe_client.retrieve_product(product_id)
-                    stripe_client.attach_payment_intent_metadata(
-                        payment_intent_id=latest_invoice.get("payment_intent"),
-                        metadata=product.get("metadata", {}))
-                except Exception:
-=======
                     payment_intent_id = latest_invoice.get("payment_intent")
                     if payment_intent_id is not None:
                         price_id = subscription["items"]["data"][0]["price"]["id"]
@@ -886,11 +856,11 @@
                         price = stripe_client.retrieve_price(price_id)
                         product_id = price.get("product")
                         product = stripe_client.retrieve_product(product_id)
-                        stripe_client.attach_payment_intent_metadata(payment_intent_id=payment_intent_id,
-                                                                    metadata=product.get("metadata", {}))
-                except Exception as e:
-                    print(e)
->>>>>>> d3a2f3e3
+                        stripe_client.attach_payment_intent_metadata(
+                            payment_intent_id=payment_intent_id,
+                            metadata=product.get("metadata", {})
+                        )
+                except Exception:
                     pass
 
         elif event_type == 'invoice.created':
